--- conflicted
+++ resolved
@@ -5,11 +5,7 @@
 <head>
     <meta charset="UTF-8">
     <meta name="viewport" content="width=device-width, initial-scale=1.0">
-<<<<<<< HEAD
-    <title>Claude-Code-Router - Universal Claude API Proxy</title>
-=======
     <title>Claude Code Router - Multi-Provider API Proxy</title>
->>>>>>> 1eac17d0
     <link rel="shortcut icon" type="image/svg+xml" href="${faviconDataUrl}">
     <style>
         :root {
@@ -99,948 +95,320 @@
             color: var(--color-text-primary);
             background: linear-gradient(135deg, var(--color-primary) 0%, var(--color-secondary) 100%);
             min-height: 100vh;
-            padding: var(--space-4);
-            overflow-x: hidden;
+            padding: var(--space-8) var(--space-4);
         }
 
         .container {
-            max-width: 900px;
+            max-width: 1200px;
             margin: 0 auto;
-            background: var(--color-bg-primary);
-            border-radius: var(--radius-3xl);
+            background-color: var(--color-bg-primary);
+            border-radius: var(--radius-2xl);
             box-shadow: var(--shadow-xl);
             overflow: hidden;
-            position: relative;
+            padding: var(--space-8);
         }
 
         /* Hero Section */
         .hero {
-            background: linear-gradient(135deg, var(--color-primary) 0%, var(--color-primary-dark) 100%);
-            color: var(--color-text-inverse);
             text-align: center;
-            padding: var(--space-16) var(--space-6);
-            position: relative;
-            overflow: hidden;
-        }
-
-        .hero::before {
-            content: '';
-            position: absolute;
-            top: 0;
-            left: 0;
-            right: 0;
-            bottom: 0;
-            background: url('data:image/svg+xml,<svg xmlns="http://www.w3.org/2000/svg" viewBox="0 0 100 100"><defs><pattern id="grid" width="10" height="10" patternUnits="userSpaceOnUse"><path d="M 10 0 L 0 0 0 10" fill="none" stroke="rgba(255,255,255,0.1)" stroke-width="1"/></pattern></defs><rect width="100" height="100" fill="url(%23grid)"/></svg>') repeat;
-            opacity: 0.5;
-        }
-
-        .hero-content {
-            position: relative;
-            z-index: 1;
+            padding: var(--space-16) var(--space-8);
+            background: linear-gradient(135deg, #f8fafc 0%, #f1f5f9 100%);
+            border-radius: var(--radius-xl);
+            margin-bottom: var(--space-12);
         }
 
         .hero h1 {
             font-size: var(--font-size-4xl);
-            font-weight: 700;
+            color: var(--color-text-primary);
             margin-bottom: var(--space-4);
-            background: linear-gradient(45deg, #ffffff, #e0f2fe);
-            background-clip: text;
+            font-weight: 800;
+            background: linear-gradient(90deg, var(--color-primary) 0%, var(--color-secondary) 100%);
             -webkit-background-clip: text;
             -webkit-text-fill-color: transparent;
+            background-clip: text;
         }
 
         .hero .subtitle {
             font-size: var(--font-size-xl);
-            opacity: 0.9;
-            margin-bottom: var(--space-6);
-            font-weight: 300;
-        }
-
-        .hero .badges {
+            color: var(--color-text-secondary);
+            margin-bottom: var(--space-8);
+            max-width: 700px;
+            margin-left: auto;
+            margin-right: auto;
+            line-height: 1.5;
+        }
+
+        .hero-actions {
             display: flex;
+            gap: var(--space-4);
             justify-content: center;
-            gap: var(--space-3);
             flex-wrap: wrap;
-            margin-bottom: var(--space-8);
-        }
-
-        .badge {
-            background: rgba(255, 255, 255, 0.15);
-            backdrop-filter: blur(10px);
-            border: 1px solid rgba(255, 255, 255, 0.2);
-            color: var(--color-text-inverse);
-            padding: var(--space-2) var(--space-4);
-            border-radius: var(--radius-xl);
+        }
+
+        .btn {
+            display: inline-flex;
+            align-items: center;
+            gap: var(--space-2);
+            padding: var(--space-3) var(--space-6);
+            border-radius: var(--radius-lg);
+            font-weight: 600;
+            text-decoration: none;
+            transition: all var(--transition-normal);
+            font-size: var(--font-size-base);
+            border: 2px solid transparent;
+        }
+
+        .btn.primary {
+            background-color: var(--color-primary);
+            color: white;
+        }
+
+        .btn.primary:hover {
+            background-color: var(--color-primary-dark);
+            transform: translateY(-2px);
+            box-shadow: var(--shadow-md);
+        }
+
+        .btn.secondary {
+            background-color: white;
+            color: var(--color-primary);
+            border-color: var(--color-primary);
+        }
+
+        .btn.secondary:hover {
+            background-color: var(--color-bg-accent);
+            transform: translateY(-2px);
+            box-shadow: var(--shadow-md);
+        }
+
+        .btn-icon {
+            font-size: 1.2em;
+        }
+
+        /* Code Blocks */
+        .code-block {
+            background-color: #1e293b;
+            color: #f8fafc;
+            border-radius: var(--radius-lg);
+            padding: var(--space-6);
+            margin: var(--space-4) 0;
+            overflow-x: auto;
+            font-family: var(--font-family-mono);
             font-size: var(--font-size-sm);
-            font-weight: 500;
-            transition: var(--transition-normal);
-            cursor: pointer;
-            text-decoration: none;
-        }
-
-        .badge:hover {
-            background: rgba(255, 255, 255, 0.25);
-            transform: translateY(-2px);
-        }
-
-        .badge.active {
-            background: rgba(255, 255, 255, 0.3);
-            box-shadow: 0 4px 12px rgba(0, 0, 0, 0.15);
-        }
-
-        /* Provider Grid */
-        .providers {
-            padding: var(--space-12) var(--space-6);
-            background: var(--color-bg-secondary);
-        }
-
-        .providers h2 {
-            text-align: center;
+            line-height: 1.6;
+            position: relative;
+        }
+
+        .code-block pre {
+            margin: 0;
+            padding: 0;
+        }
+
+        .code-block code {
+            font-family: inherit;
+        }
+
+        /* Sections */
+        section {
+            margin-bottom: var(--space-12);
+        }
+
+        h2 {
             font-size: var(--font-size-3xl);
             color: var(--color-text-primary);
-            margin-bottom: var(--space-8);
-            font-weight: 600;
-        }
-
-        .provider-grid {
-            display: grid;
-            grid-template-columns: repeat(auto-fit, minmax(250px, 1fr));
-            gap: var(--space-6);
-            margin-bottom: var(--space-12);
-        }
-
-        .provider-card {
-            background: var(--color-bg-primary);
-            border: 1px solid var(--color-border-light);
-            border-radius: var(--radius-xl);
-            padding: var(--space-6);
-            transition: var(--transition-normal);
-            cursor: pointer;
-            position: relative;
-            overflow: hidden;
-        }
-
-        .provider-card::before {
-            content: '';
-            position: absolute;
-            top: 0;
-            left: 0;
-            right: 0;
-            height: 4px;
-            background: linear-gradient(90deg, var(--color-primary), var(--color-accent));
-            opacity: 0;
-            transition: var(--transition-normal);
-        }
-
-        .provider-card:hover {
-            transform: translateY(-4px);
-            box-shadow: var(--shadow-lg);
-            border-color: var(--color-primary-light);
-        }
-
-        .provider-card:hover::before {
-            opacity: 1;
-        }
-
-        .provider-card h3 {
+            margin-bottom: var(--space-6);
+            text-align: center;
+        }
+
+        h3 {
             font-size: var(--font-size-xl);
             color: var(--color-text-primary);
-            margin-bottom: var(--space-3);
-            font-weight: 600;
-            display: flex;
-            align-items: center;
-            gap: var(--space-2);
-        }
-
-        .provider-icon {
-            width: 24px;
-            height: 24px;
-            border-radius: var(--radius-md);
-            display: flex;
-            align-items: center;
-            justify-content: center;
-            font-weight: bold;
-            color: var(--color-text-inverse);
-            font-size: var(--font-size-sm);
-        }
-
-        .provider-icon.deepseek { background: linear-gradient(45deg, #1a365d, #2d5aa0); }
-        .provider-icon.openai { background: linear-gradient(45deg, #10a37f, #16ba9a); }
-        .provider-icon.kimi { background: linear-gradient(45deg, #7c3aed, #a855f7); }
-        .provider-icon.openrouter { background: linear-gradient(45deg, #f59e0b, #f97316); }
-        .provider-icon.anyrouter { background: linear-gradient(45deg, #ef4444, #dc2626); }
-        .provider-icon.siliconflow { background: linear-gradient(45deg, #64748b, #94a3b8); }
-
-        .provider-card p {
-            color: var(--color-text-secondary);
             margin-bottom: var(--space-4);
-            font-size: var(--font-size-sm);
-            line-height: 1.5;
-        }
-
-        .provider-example {
-            background: var(--color-bg-tertiary);
-            padding: var(--space-3);
-            border-radius: var(--radius-lg);
-            font-family: var(--font-family-mono);
-            font-size: var(--font-size-xs);
-            color: var(--color-text-secondary);
-            border-left: 3px solid var(--color-primary);
-            word-break: break-all;
-            overflow-wrap: break-word;
-            margin-bottom: var(--space-4);
-        }
-
-        .provider-links {
-            text-align: center;
-            display: flex;
-            gap: var(--space-2);
-            justify-content: center;
-            flex-wrap: wrap;
-        }
-
-        .provider-links a {
-            color: var(--color-primary);
-            text-decoration: none;
-            font-weight: 500;
-            font-size: var(--font-size-sm);
-            padding: var(--space-2) var(--space-4);
-            border-radius: var(--radius-lg);
-            background: var(--color-bg-accent);
-            border: 1px solid var(--color-primary-light);
-            transition: var(--transition-normal);
-            display: inline-block;
-            flex: 1;
-            min-width: 120px;
-        }
-
-        .provider-links a:hover {
-            background: var(--color-primary);
-            color: var(--color-text-inverse);
-            transform: translateY(-1px);
-            box-shadow: var(--shadow-md);
-        }
-
-        /* Provider badges */
-        .provider-badge {
-            position: absolute;
-            top: var(--space-3);
-            right: var(--space-3);
-            padding: var(--space-1) var(--space-2);
-            border-radius: var(--radius-lg);
-            font-size: var(--font-size-xs);
-            font-weight: 600;
-            text-transform: uppercase;
-            letter-spacing: 0.5px;
-        }
-
-        .provider-badge.shared-ready {
-            background: linear-gradient(135deg, var(--color-success), #059669);
-            color: var(--color-text-inverse);
-        }
-
-        .provider-badge.deploy-required {
-            background: linear-gradient(135deg, var(--color-warning), #f97316);
-            color: var(--color-text-inverse);
-        }
-
-        /* Register bonus for promotional offers */
-        .register-bonus {
-            position: absolute;
-            top: var(--space-3);
-            left: var(--space-3);
-            padding: var(--space-1) var(--space-2);
-            background: linear-gradient(135deg, var(--color-success), #059669);
-            color: var(--color-text-inverse);
-            border-radius: var(--radius-lg);
-            font-size: var(--font-size-xs);
-            font-weight: 600;
-            text-transform: uppercase;
-            letter-spacing: 0.5px;
-            box-shadow: var(--shadow-sm);
-            animation: pulse 2s infinite;
-        }
-
-        @keyframes pulse {
-            0%, 100% { transform: scale(1); }
-            50% { transform: scale(1.05); }
-        }
-
-        /* Setup Steps */
-        .setup {
-            padding: var(--space-12) var(--space-6);
-        }
-
-        .setup h2 {
-            text-align: center;
-            font-size: var(--font-size-3xl);
-            color: var(--color-text-primary);
-            margin-bottom: var(--space-8);
-            font-weight: 600;
-        }
-
-        .steps {
-            display: grid;
-            gap: var(--space-8);
-        }
-
-        .step {
-            display: grid;
-            grid-template-columns: auto 1fr;
-            gap: var(--space-6);
-            align-items: start;
-        }
-
-        .step-number {
-            background: linear-gradient(135deg, var(--color-primary), var(--color-primary-dark));
-            color: var(--color-text-inverse);
-            width: 48px;
-            height: 48px;
-            border-radius: 50%;
-            display: flex;
-            align-items: center;
-            justify-content: center;
-            font-weight: bold;
-            font-size: var(--font-size-lg);
-            box-shadow: var(--shadow-md);
-            flex-shrink: 0;
-        }
-
-        .step-content h3 {
-            font-size: var(--font-size-xl);
-            color: var(--color-text-primary);
-            margin-bottom: var(--space-3);
-            font-weight: 600;
-        }
-
-        .step-content p {
+        }
+
+        p {
             color: var(--color-text-secondary);
             margin-bottom: var(--space-4);
             line-height: 1.6;
         }
 
-        /* Configuration tabs */
-        .config-tabs {
-            margin: var(--space-4) 0;
-        }
-
-        .config-tab {
-            margin-bottom: var(--space-4);
-            padding: var(--space-4);
-            background: var(--color-bg-tertiary);
-            border-radius: var(--radius-lg);
-            border-left: 4px solid var(--color-primary);
-        }
-
-        .config-tab strong {
-            color: var(--color-text-primary);
-            display: block;
-            margin-bottom: var(--space-2);
-            font-size: var(--font-size-base);
-        }
-
-        .code-block {
-            background: var(--color-text-primary);
-            color: var(--color-text-inverse);
-            padding: var(--space-4);
-            border-radius: var(--radius-lg);
-            font-family: var(--font-family-mono);
-            margin: var(--space-4) 0;
-            overflow-x: auto;
-            font-size: var(--font-size-sm);
-            position: relative;
-            border: 1px solid var(--color-border-medium);
-        }
-
-        .code-block::before {
-            content: '';
-            position: absolute;
-            top: 0;
-            left: 0;
-            right: 0;
-            height: 100%;
-            background: linear-gradient(90deg, transparent 0%, rgba(59, 130, 246, 0.1) 50%, transparent 100%);
-            pointer-events: none;
-        }
-
-        .note {
-            background: var(--color-bg-accent);
-            border: 1px solid var(--color-primary-light);
-            color: var(--color-primary-dark);
-            padding: var(--space-4);
-            border-radius: var(--radius-lg);
-            margin: var(--space-4) 0;
-            font-size: var(--font-size-sm);
-            display: flex;
-            align-items: flex-start;
-            gap: var(--space-3);
-        }
-
-        .note::before {
-            content: 'ℹ️';
-            flex-shrink: 0;
-        }
-
-        /* Important Notice */
-        .important-notice {
-            background: linear-gradient(135deg, #fef3cd, #fde68a);
-            border: 2px solid var(--color-warning);
-            border-radius: var(--radius-xl);
-            padding: var(--space-6);
-            margin-bottom: var(--space-10);
-            box-shadow: var(--shadow-lg);
-        }
-
-        .important-notice h3 {
-            color: #92400e;
-            margin-bottom: var(--space-4);
-            font-size: var(--font-size-xl);
-            font-weight: 600;
-            text-align: center;
-        }
-
-        .notice-content {
-            display: grid;
-            gap: var(--space-4);
-        }
-
-        .notice-item {
-            background: rgba(255, 255, 255, 0.8);
-            padding: var(--space-4);
-            border-radius: var(--radius-lg);
-            border-left: 4px solid var(--color-warning);
-        }
-
-        .notice-item strong {
-            color: #92400e;
-            display: block;
-            margin-bottom: var(--space-2);
-            font-size: var(--font-size-base);
-        }
-
-        .notice-item p {
-            margin: 0;
-            color: var(--color-text-secondary);
-            line-height: 1.5;
-        }
-
-        @media (min-width: 768px) {
-            .notice-content {
-                grid-template-columns: 1fr 1fr;
-            }
-        }
-        .security-notice {
-            background: linear-gradient(135deg, #eff6ff, #dbeafe);
-            border: 1px solid var(--color-primary-light);
-            border-radius: var(--radius-xl);
-            padding: var(--space-6);
-            margin-bottom: var(--space-8);
-        }
-
-        .security-notice h3 {
-            color: var(--color-primary-dark);
-            margin-bottom: var(--space-4);
-            font-size: var(--font-size-lg);
-            font-weight: 600;
-            display: flex;
-            align-items: center;
-            gap: var(--space-2);
-        }
-
-        .security-notice ul {
-            margin: 0;
-            padding-left: var(--space-5);
-        }
-
-        .security-notice li {
-            color: var(--color-text-secondary);
-            margin-bottom: var(--space-3);
-            line-height: 1.6;
-        }
-
-        .security-notice strong {
-            color: var(--color-primary-dark);
-        }
-
-        /* Deployment Reason */
-        .deployment-reason {
-            margin-bottom: var(--space-10);
-        }
-
-        .deployment-reason h3 {
-            text-align: center;
-            color: var(--color-text-primary);
-            margin-bottom: var(--space-6);
-            font-size: var(--font-size-2xl);
-            font-weight: 600;
-        }
-
-        .reason-grid {
-            display: grid;
-            grid-template-columns: repeat(auto-fit, minmax(280px, 1fr));
-            gap: var(--space-6);
-        }
-
-        .reason-item {
-            background: var(--color-bg-primary);
-            border: 1px solid var(--color-border-light);
-            border-radius: var(--radius-xl);
-            padding: var(--space-6);
-            text-align: center;
-            transition: var(--transition-normal);
-        }
-
-        .reason-item:hover {
-            transform: translateY(-4px);
-            box-shadow: var(--shadow-lg);
-            border-color: var(--color-primary-light);
-        }
-
-        .reason-item h4 {
-            color: var(--color-text-primary);
-            margin-bottom: var(--space-3);
-            font-size: var(--font-size-lg);
-            font-weight: 600;
-        }
-
-        .reason-item p {
-            color: var(--color-text-secondary);
-            line-height: 1.6;
-            margin: 0;
-        }
-        .deployment {
-            background: var(--color-bg-secondary);
-            padding: var(--space-12) var(--space-6);
-        }
-
-        .deployment h2 {
-            text-align: center;
-            font-size: var(--font-size-3xl);
-            color: var(--color-text-primary);
-            margin-bottom: var(--space-4);
-            font-weight: 600;
-        }
-
-        .deployment-subtitle {
-            text-align: center;
-            color: var(--color-text-secondary);
-            margin-bottom: var(--space-10);
-            font-size: var(--font-size-lg);
-        }
-
-        .deployment-steps {
-            max-width: 600px;
-            margin: 0 auto;
-        }
-
-        .deployment-step {
-            background: var(--color-bg-primary);
-            border: 1px solid var(--color-border-light);
-            border-radius: var(--radius-xl);
-            padding: var(--space-6);
-            margin-bottom: var(--space-6);
-        }
-
-        .deployment-step h3 {
-            color: var(--color-text-primary);
-            margin-bottom: var(--space-3);
-            font-weight: 600;
-        }
-
-        /* Success Banner */
-        .success {
-            background: linear-gradient(135deg, var(--color-success), #059669);
-            color: var(--color-text-inverse);
-            padding: var(--space-10);
-            text-align: center;
-            margin: var(--space-8) 0;
-            border-radius: var(--radius-xl);
-            position: relative;
-            overflow: hidden;
-        }
-
-        .success::before {
-            content: '🎉';
-            position: absolute;
-            top: var(--space-4);
-            right: var(--space-4);
-            font-size: var(--font-size-3xl);
-            opacity: 0.3;
-        }
-
-        .success h2 {
-            font-size: var(--font-size-2xl);
-            margin-bottom: var(--space-3);
-            font-weight: 600;
-        }
-
-        /* Footer */
-        .footer {
-            background: var(--color-text-primary);
-            color: var(--color-text-inverse);
-            padding: var(--space-8) var(--space-6);
-            text-align: center;
-        }
-
-        .footer-links {
-            display: flex;
-            justify-content: center;
-            gap: var(--space-6);
-            flex-wrap: wrap;
-            margin-bottom: var(--space-4);
-        }
-
-        .footer-links a {
-            color: var(--color-text-inverse);
-            text-decoration: none;
-            font-size: var(--font-size-sm);
-            opacity: 0.8;
-            transition: var(--transition-normal);
-        }
-
-        .footer-links a:hover {
-            opacity: 1;
-            color: var(--color-primary-light);
-        }
-
-        .footer-copyright {
-            opacity: 0.6;
-            font-size: var(--font-size-xs);
-        }
-
         /* Responsive Design */
         @media (max-width: 768px) {
+            .container {
+                padding: var(--space-4);
+                border-radius: var(--radius-xl);
+            }
+
             .hero {
-                padding: var(--space-12) var(--space-4);
+                padding: var(--space-8) var(--space-4);
             }
-            
+
             .hero h1 {
                 font-size: var(--font-size-3xl);
             }
-            
-            .providers, .setup, .deployment {
-                padding: var(--space-8) var(--space-4);
+
+            .hero .subtitle {
+                font-size: var(--font-size-lg);
             }
-            
-            .provider-grid {
-                grid-template-columns: 1fr;
-            }
-            
-            .step {
-                grid-template-columns: 1fr;
-                text-align: center;
-            }
-            
-            .step-number {
-                margin: 0 auto var(--space-4) auto;
-            }
-        }
-
-        /* Animation */
-        @keyframes fadeInUp {
-            from {
-                opacity: 0;
-                transform: translateY(30px);
-            }
-            to {
-                opacity: 1;
-                transform: translateY(0);
-            }
-        }
-
-        .provider-card, .step, .deployment-step {
-            animation: fadeInUp 0.6s ease-out forwards;
-        }
-
-        .provider-card:nth-child(2) { animation-delay: 0.1s; }
-        .provider-card:nth-child(3) { animation-delay: 0.2s; }
-        .provider-card:nth-child(4) { animation-delay: 0.3s; }
-        .provider-card:nth-child(5) { animation-delay: 0.4s; }
-
-        /* Smooth scrolling */
-        html {
-            scroll-behavior: smooth;
-        }
-
-        /* Highlight effect for targeted provider cards */
-        .provider-card:target {
-            animation: highlight 2s ease-out;
-        }
-
-        @keyframes highlight {
-            0% {
-                background: linear-gradient(135deg, var(--color-primary-light), var(--color-accent));
-                color: var(--color-text-inverse);
-                transform: scale(1.05);
-                box-shadow: var(--shadow-xl);
-            }
-            100% {
-                background: var(--color-bg-primary);
-                color: var(--color-text-primary);
-                transform: scale(1);
-                box-shadow: var(--shadow-lg);
+
+            .btn {
+                width: 100%;
+                justify-content: center;
             }
         }
     </style>
 </head>
 <body>
     <div class="container">
-<<<<<<< HEAD
         <!-- Hero Section -->
         <div class="hero">
-            <div class="hero-content">
-                <h1>Claude-Code-Router</h1>
-                <p class="subtitle">Universal Claude API Proxy for Multiple Providers</p>
-                <div class="badges">
-                    <a href="#deepseek" class="badge" data-provider="deepseek">DeepSeek</a>
-                    <a href="#openai" class="badge" data-provider="openai">OpenAI</a>
-                    <a href="#kimi" class="badge" data-provider="kimi">Kimi</a>
-                    <a href="#openrouter" class="badge" data-provider="openrouter">OpenRouter</a>
-                    <a href="#anyrouter" class="badge" data-provider="anyrouter">AnyRouter</a>
-                    <a href="#siliconflow" class="badge" data-provider="siliconflow">SiliconFlow</a>
-                    <span class="badge">Cloudflare Workers</span>
-                </div>
-            </div>
-=======
-        <div class="header">
-            <h1>🚀 Claude Code Router</h1>
-            <p>Multi-Provider API Proxy for Claude Code</p>
->>>>>>> 1eac17d0
-        </div>
-
-        <!-- Supported Providers -->
-        <div class="providers">
-            <h2>🚀 Supported AI Providers</h2>
-            <p style="text-align: center; color: var(--color-text-secondary); margin-bottom: var(--space-8); font-size: var(--font-size-lg);">Click any provider above to learn more, or scroll to see all options</p>
-            <div class="provider-grid">
-                <div class="provider-card" id="deepseek">
-                    <div class="provider-badge deploy-required">Deploy Required</div>
-                    <h3><span class="provider-icon deepseek">DS</span>DeepSeek</h3>
-                    <p>High-performance reasoning models with excellent cost efficiency. Perfect for complex coding tasks.</p>
-                    <div class="provider-example">DEEPSEEK_BASE_URL=https://api.deepseek.com</div>
-                    <div class="provider-links">
-                        <a href="https://platform.deepseek.com" target="_blank">Get API Key →</a>
-                    </div>
-                </div>
-                
-                <div class="provider-card" id="openai">
-                    <div class="provider-badge deploy-required">Deploy Required</div>
-                    <h3><span class="provider-icon openai">AI</span>OpenAI</h3>
-                    <p>Industry-leading GPT models including GPT-4o and GPT-4o-mini for diverse AI applications.</p>
-                    <div class="provider-example">OPENAI_BASE_URL=https://api.openai.com/v1</div>
-                    <div class="provider-links">
-                        <a href="https://platform.openai.com" target="_blank">Get API Key →</a>
-                    </div>
-                </div>
-                
-                <div class="provider-card" id="kimi">
-                    <div class="provider-badge deploy-required">Deploy Required</div>
-                    <h3><span class="provider-icon kimi">KM</span>Kimi (Moonshot AI)</h3>
-                    <p>Advanced Chinese AI models with strong multilingual capabilities and long context support.</p>
-                    <div class="provider-example">KIMI_BASE_URL=https://api.moonshot.cn/v1</div>
-                    <div class="provider-links">
-                        <a href="https://platform.moonshot.cn" target="_blank">Get API Key →</a>
-                    </div>
-                </div>
-                
-                <div class="provider-card" id="openrouter">
-                    <div class="provider-badge shared-ready">Shared Ready</div>
-                    <h3><span class="provider-icon openrouter">OR</span>OpenRouter</h3>
-                    <p>Access to multiple AI models through a single API, including Claude, GPT, and open-source models.</p>
-                    <div class="provider-example">OPENROUTER_BASE_URL=https://openrouter.ai/api/v1</div>
-                    <div class="provider-links">
-                        <a href="https://openrouter.ai" target="_blank">Get API Key →</a>
-                    </div>
-                </div>
-                
-                <div class="provider-card" id="anyrouter" onclick="window.open('https://anyrouter.top/register?aff=4Ly0', '_blank')" style="cursor: pointer;">
-                    <div class="provider-badge shared-ready">Shared Ready</div>
-                    <div class="register-bonus">🎁 $100 Free Credits</div>
-                    <h3><span class="provider-icon anyrouter">AR</span>AnyRouter</h3>
-                    <p><strong>Model proxy service</strong> - Provides access to Claude and other models. Click to register and get $100 free credits!</p>
-                    <div class="provider-example">ANTHROPIC_BASE_URL=https://cc.xiaohui.cool</div>
-                    <div class="provider-links">
-                        <a href="https://anyrouter.top/console/token?aff=4Ly0" target="_blank" onclick="event.stopPropagation();">Get API Key →</a>
-                    </div>
-                </div>
-                
-                <div class="provider-card" id="siliconflow">
-                    <div class="provider-badge deploy-required">Deploy Required</div>
-                    <h3><span class="provider-icon siliconflow">SF</span>SiliconFlow</h3>
-                    <p>Chinese AI infrastructure platform providing access to various domestic and international models.</p>
-                    <div class="provider-example">SILICONFLOW_BASE_URL=https://api.siliconflow.cn/v1</div>
-                    <div class="provider-links">
-                        <a href="https://siliconflow.cn" target="_blank">Get API Key →</a>
-                    </div>
-                </div>
+            <h1>Claude Code Router</h1>
+            <p class="subtitle">A Cloudflare Worker proxy that routes requests to multiple AI providers with a single API endpoint</p>
+            <div class="hero-actions">
+                <a href="https://github.com/yourusername/claude-code-router" class="btn primary" target="_blank">
+                    <span class="btn-icon">📦</span>
+                    <span>View on GitHub</span>
+                </a>
+                <a href="#quick-start" class="btn secondary">
+                    <span class="btn-icon">🚀</span>
+                    <span>Quick Start</span>
+                </a>
             </div>
         </div>
 
-<<<<<<< HEAD
-        <!-- Setup Instructions -->
-        <div class="setup">
-            <h2>Quick Setup Guide</h2>
-            
-            <div class="important-notice">
-                <h3>⚠️ Important: Provider Access Notice</h3>
-                <div class="notice-content">
-                    <div class="notice-item">
-                        <strong>🌐 Shared Instance (cc.xiaohui.cool):</strong>
-                        <p>Supports <strong>OpenRouter</strong> and <strong>AnyRouter</strong> by default. You can use them immediately with your API key.</p>
-                    </div>
-                    <div class="notice-item">
-                        <strong>🚀 Self-Deployed Instance:</strong>
-                        <p>Required for <strong>DeepSeek, OpenAI, Kimi, SiliconFlow</strong> and other providers. You must deploy your own instance to configure these providers.</p>
-                    </div>
-                </div>
-=======
-            <div class="step">
-                <h2><span class="step-number">2</span>Get API Key</h2>
-                <p>Choose a provider and get your API key:</p>
-                <ul style="margin: 15px 0; padding-left: 30px;">
-                    <li><strong>OpenRouter:</strong> <a href="https://openrouter.ai" target="_blank">openrouter.ai</a> (Works with shared instance)</li>
-                    <li><strong>DeepSeek:</strong> <a href="https://platform.deepseek.com" target="_blank">platform.deepseek.com</a> (Requires deployment)</li>
-                    <li><strong>OpenAI:</strong> <a href="https://platform.openai.com" target="_blank">platform.openai.com</a> (Requires deployment)</li>
-                    <li><strong>Kimi:</strong> <a href="https://platform.moonshot.cn" target="_blank">platform.moonshot.cn</a> (Requires deployment)</li>
-                    <li><strong>SiliconFlow:</strong> <a href="https://siliconflow.cn" target="_blank">siliconflow.cn</a> (Requires deployment)</li>
-                </ul>
->>>>>>> 1eac17d0
+        <!-- Quick Start -->
+        <section id="quick-start">
+            <h2>🚀 Quick Start</h2>
+            
+            <div class="code-block">
+                <pre><code># Set your provider's base URL as an environment variable
+export DEEPSEEK_BASE_URL=https://api.deepseek.com  # Or your preferred provider
+
+# Make a request to the Claude Code Router
+curl https://your-worker.workers.dev/v1/messages \
+  -H "Content-Type: application/json" \
+  -H "x-api-key: YOUR_API_KEY" \
+  -d '{
+    "model": "claude-3-5-sonnet-20241022",
+    "messages": [
+      {
+        "role": "user",
+        "content": "Hello, Claude!"
+      }
+    ]
+  }'</code></pre>
             </div>
-            
-            <div class="steps">
-                <div class="step">
-                    <div class="step-number">1</div>
-                    <div class="step-content">
-                        <h3>Install Claude Code</h3>
-                        <p>Get the official Claude Code CLI tool from Anthropic.</p>
-                        <div class="code-block">npm install -g @anthropic-ai/claude-code</div>
-                        <div class="note">Or download from <a href="https://claude.ai/code" target="_blank" style="color: var(--color-primary-dark); text-decoration: none;">claude.ai/code</a></div>
-                    </div>
-                </div>
-
-                <div class="step">
-                    <div class="step-number">2</div>
-                    <div class="step-content">
-                        <h3>Choose Your Provider & Get API Key</h3>
-                        <p>Sign up with any supported provider and obtain your API key:</p>
-                        <ul style="margin: var(--space-4) 0; padding-left: var(--space-5); color: var(--color-text-secondary);">
-                            <li><strong>DeepSeek:</strong> <a href="https://platform.deepseek.com" target="_blank" style="color: var(--color-primary);">platform.deepseek.com</a></li>
-                            <li><strong>OpenAI:</strong> <a href="https://platform.openai.com" target="_blank" style="color: var(--color-primary);">platform.openai.com</a></li>
-                            <li><strong>Kimi:</strong> <a href="https://platform.moonshot.cn" target="_blank" style="color: var(--color-primary);">platform.moonshot.cn</a></li>
-                            <li><strong>OpenRouter:</strong> <a href="https://openrouter.ai" target="_blank" style="color: var(--color-primary);">openrouter.ai</a></li>
-                            <li><strong>SiliconFlow:</strong> <a href="https://siliconflow.cn" target="_blank" style="color: var(--color-primary);">siliconflow.cn</a></li>
-                            <li><strong>AnyRouter:</strong> <a href="https://anyrouter.top/register?aff=4Ly0" target="_blank" style="color: var(--color-primary);">anyrouter.top</a> - 🎁 $100 free credits</li>
-                        </ul>
-                    </div>
-                </div>
-
-<<<<<<< HEAD
-                <div class="step">
-                    <div class="step-number">3</div>
-                    <div class="step-content">
-                        <h3>Configure Environment</h3>
-                        <p>Add these to your shell config (<code>~/.bashrc</code> or <code>~/.zshrc</code>):</p>
-                        <div class="config-tabs">
-                            <div class="config-tab">
-                                <strong>For OpenRouter:</strong>
-                                <div class="code-block">export ANTHROPIC_BASE_URL="https://cc.xiaohui.cool"<br>export ANTHROPIC_API_KEY="your-openrouter-api-key"</div>
-                            </div>
-                            <div class="config-tab">
-                                <strong>For AnyRouter:</strong>
-                                <div class="code-block">export ANTHROPIC_BASE_URL="https://anyrouter.top"<br>export ANTHROPIC_API_KEY="your-anyrouter-api-key"</div>
-                            </div>
-                        </div>
-                        <p>Then reload your shell:</p>
-                        <div class="code-block">source ~/.bashrc  # or source ~/.zshrc</div>
+        </section>
+
+        <!-- Supported Providers -->
+        <section>
+            <h2>🔌 Supported Providers</h2>
+            <p>Claude Code Router supports the following AI providers. Click on any provider to learn more about configuration options.</p>
+            
+            <div class="providers-grid">
+                <!-- DeepSeek -->
+                <div class="provider-card">
+                    <h3>DeepSeek</h3>
+                    <p>High-performance reasoning models with excellent cost efficiency.</p>
+                    <div class="code-block">
+                        <pre><code>DEEPSEEK_BASE_URL=https://api.deepseek.com</code></pre>
+                    </div>
+                </div>
+
+                <!-- OpenAI -->
+                <div class="provider-card">
+                    <h3>OpenAI</h3>
+                    <p>Access to GPT-4o and other OpenAI models.</p>
+                    <div class="code-block">
+                        <pre><code>OPENAI_BASE_URL=https://api.openai.com/v1</code></pre>
+                    </div>
+                </div>
+
+                <!-- Kimi -->
+                <div class="provider-card">
+                    <h3>Kimi (Moonshot)</h3>
+                    <p>Advanced Chinese AI models with strong multilingual support.</p>
+                    <div class="code-block">
+                        <pre><code>KIMI_BASE_URL=https://api.moonshot.cn/v1</code></pre>
+                    </div>
+                </div>
+
+                <!-- OpenRouter -->
+                <div class="provider-card">
+                    <h3>OpenRouter</h3>
+                    <p>Access to multiple AI models through a single API.</p>
+                    <div class="code-block">
+                        <pre><code>OPENROUTER_BASE_URL=https://openrouter.ai/api/v1</code></pre>
+                    </div>
+                </div>
+
+                <!-- AnyRouter -->
+                <div class="provider-card">
+                    <h3>AnyRouter</h3>
+                    <p>Model proxy service with access to Claude and other models.</p>
+                    <div class="code-block">
+                        <pre><code>ANYROUTER_BASE_URL=https://api.anyrouter.top/v1</code></pre>
+                    </div>
+                </div>
+
+                <!-- SiliconFlow -->
+                <div class="provider-card">
+                    <h3>SiliconFlow</h3>
+                    <p>Chinese AI infrastructure platform with various models.</p>
+                    <div class="code-block">
+                        <pre><code>SILICONFLOW_BASE_URL=https://api.siliconflow.cn/v1</code></pre>
                     </div>
                 </div>
             </div>
-
-            <div class="success">
-                <h2>🚀 Ready to Code!</h2>
-                <p>Run <code style="background: rgba(255,255,255,0.2); padding: var(--space-1) var(--space-2); border-radius: var(--radius-md);">claude</code> in your terminal and enjoy Claude with your preferred AI provider</p>
-=======
-            <div class="step">
-                <h2><span class="step-number">3</span>Configure</h2>
-                <p>Add these to your shell config (<code>~/.bashrc</code> or <code>~/.zshrc</code>):</p>
-                <div class="code-block">export ANTHROPIC_BASE_URL="https://cc.yovy.app"
-export ANTHROPIC_API_KEY="your-api-key"</div>
-                <div class="note">
-                    <p><strong>Deployment required for:</strong> DeepSeek, OpenAI, Kimi, SiliconFlow</p>
-                    <p><strong>Works with shared instance:</strong> OpenRouter</p>
-                </div>
-                <p>Then reload your shell:</p>
-                <div class="code-block">source ~/.bashrc</div>
+        </section>
+
+        <!-- Configuration -->
+        <section>
+            <h2>⚙️ Configuration</h2>
+            <p>Configure your provider by setting the appropriate environment variable before deploying the worker:</p>
+            
+            <div class="code-block">
+                <pre><code># .dev.vars
+# Choose one of the following providers by uncommenting the appropriate line:
+
+# For DeepSeek
+DEEPSEEK_BASE_URL=https://api.deepseek.com
+
+# For OpenAI
+# OPENAI_BASE_URL=https://api.openai.com/v1
+
+# For Kimi (Moonshot)
+# KIMI_BASE_URL=https://api.moonshot.cn/v1
+
+# For OpenRouter
+# OPENROUTER_BASE_URL=https://openrouter.ai/api/v1
+
+# For AnyRouter
+# ANYROUTER_BASE_URL=https://api.anyrouter.top/v1
+
+# For SiliconFlow
+# SILICONFLOW_BASE_URL=https://api.siliconflow.cn/v1</code></pre>
             </div>
-
-            <div class="success">
-                <h2>🎉 Ready to go!</h2>
-                <p>Run <code>claude</code> in your terminal and enjoy access to multiple AI providers through Claude Code</p>
->>>>>>> 1eac17d0
+        </section>
+
+        <!-- Deployment -->
+        <section>
+            <h2>🚀 Deployment</h2>
+            <p>Deploy to Cloudflare Workers with Wrangler:</p>
+            
+            <div class="code-block">
+                <pre><code># Install Wrangler if you haven't already
+npm install -g wrangler
+
+# Login to Cloudflare
+wrangler login
+
+# Deploy the worker
+wrangler deploy</code></pre>
             </div>
-        </div>
-
-        <!-- Self-Deployment -->
-        <div class="deployment">
-            <h2>🔒 Deploy Your Own Instance</h2>
-            <p class="deployment-subtitle">For maximum data security and to access all AI providers beyond OpenRouter</p>
-            
-            <div class="deployment-reason">
-                <h3>🤔 Why Self-Deploy?</h3>
-                <div class="reason-grid">
-                    <div class="reason-item">
-                        <h4>🌐 Access All Providers</h4>
-                        <p>Our shared instance only supports OpenRouter. Self-deploy to use DeepSeek, OpenAI, Kimi, SiliconFlow, and more.</p>
-                    </div>
-                    <div class="reason-item">
-                        <h4>🔐 Data Security</h4>
-                        <p>Your API keys and requests never pass through third-party servers when you control the infrastructure.</p>
-                    </div>
-                    <div class="reason-item">
-                        <h4>⚙️ Full Control</h4>
-                        <p>Configure any provider, custom model mappings, and deployment settings according to your needs.</p>
-                    </div>
-                    <div class="reason-item">
-                        <h4>📊 Zero Logs</h4>
-                        <p>No request logging or data retention when you deploy your own instance to Cloudflare Workers.</p>
-                    </div>
-                </div>
-            </div>
-            
-            <div class="deployment-steps">
-                <div class="deployment-step">
-                    <h3>1. Clone & Install</h3>
-                    <div class="code-block">git clone https://github.com/istarwyh/claude-code-router<br>cd claude-code-router<br>npm install</div>
-                </div>
-
-                <div class="deployment-step">
-                    <h3>2. Configure Provider (Secure Method)</h3>
-                    <p><strong>Recommended:</strong> Use Wrangler secrets for secure configuration:</p>
-                    <div class="code-block"># For DeepSeek<br>wrangler secret put DEEPSEEK_BASE_URL<br># Enter: https://api.deepseek.com<br><br># For OpenAI<br>wrangler secret put OPENAI_BASE_URL<br># Enter: https://api.openai.com/v1<br><br># For Kimi (Moonshot AI)<br>wrangler secret put KIMI_BASE_URL<br># Enter: https://api.moonshot.cn/v1<br><br># For AnyRouter<br>wrangler secret put ANYROUTER_BASE_URL<br># Enter: https://api.anyrouter.top/v1<br><br># For SiliconFlow<br>wrangler secret put SILICONFLOW_BASE_URL<br># Enter: https://api.siliconflow.cn/v1<br><br># Or for OpenRouter<br>wrangler secret put OPENROUTER_BASE_URL<br># Enter: https://openrouter.ai/api/v1<br><br># Legacy support (auto-detects provider by URL)<br>wrangler secret put OPENAI_COMPATIBLE_BASE_URL<br># Enter any of the above URLs</div>
-                    <div class="note">Using secrets ensures your API endpoints are encrypted and not visible in your code repository.</div>
-                </div>
-
-                <div class="deployment-step">
-                    <h3>3. Deploy to Cloudflare</h3>
-                    <div class="code-block">npm run deploy</div>
-                    <div class="note">Your custom domain will be provided after deployment. Update your ANTHROPIC_BASE_URL accordingly.</div>
-                </div>
-            </div>
-        </div>
-
-        <!-- Footer -->
-        <div class="footer">
-            <div class="footer-links">
-                <a href="https://github.com/istarwyh/claude-code-router" target="_blank">GitHub</a>
-                <a href="https://claude.ai/code" target="_blank">Claude Code</a>
-                <a href="https://developers.cloudflare.com/workers/" target="_blank">Cloudflare Workers</a>
-                <a href="/terms">Terms</a>
-                <a href="/privacy">Privacy</a>
-            </div>
-            <div class="footer-copyright">
-                Made with ❤️ for the Claude Code community
-            </div>
-        </div>
+            
+            <p>Make sure to set your environment variables in the Cloudflare Workers dashboard or in <code>wrangler.toml</code>.</p>
+        </section>
     </div>
 </body>
 </html>`;