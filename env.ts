export interface Env {
  OPENROUTER_BASE_URL?: string;
<<<<<<< HEAD
  ANYROUTER_BASE_URL?: string; // For AnyRouter proxy service
  
  // 具体provider的base URL配置
  DEEPSEEK_BASE_URL?: string;
  OPENAI_BASE_URL?: string;
  KIMI_BASE_URL?: string; // Moonshot AI
  SILICONFLOW_BASE_URL?: string;
  
  // 向后兼容 - 通用OpenAI兼容配置 (自动检测provider类型)
  OPENAI_COMPATIBLE_BASE_URL?: string; // For any OpenAI-compatible API (DeepSeek, OpenAI, etc.)
  
  // 可配置的模型映射 (JSON格式) - 已弃用，改用provider-specific configs
  OPENAI_COMPATIBLE_MODEL_MAPPINGS?: string; // 例如: {"haiku":"gpt-4o-mini","sonnet":"gpt-4o","opus":"gpt-4o"}
=======
  ANYROUTER_BASE_URL?: string;
  
  // Provider-specific base URLs
  DEEPSEEK_BASE_URL?: string;
  OPENAI_BASE_URL?: string;
  KIMI_BASE_URL?: string;
  SILICONFLOW_BASE_URL?: string;
  
  // Backward compatibility - auto-detects provider type
  OPENAI_COMPATIBLE_BASE_URL?: string;
>>>>>>> 1eac17d0
}<|MERGE_RESOLUTION|>--- conflicted
+++ resolved
@@ -1,20 +1,5 @@
 export interface Env {
   OPENROUTER_BASE_URL?: string;
-<<<<<<< HEAD
-  ANYROUTER_BASE_URL?: string; // For AnyRouter proxy service
-  
-  // 具体provider的base URL配置
-  DEEPSEEK_BASE_URL?: string;
-  OPENAI_BASE_URL?: string;
-  KIMI_BASE_URL?: string; // Moonshot AI
-  SILICONFLOW_BASE_URL?: string;
-  
-  // 向后兼容 - 通用OpenAI兼容配置 (自动检测provider类型)
-  OPENAI_COMPATIBLE_BASE_URL?: string; // For any OpenAI-compatible API (DeepSeek, OpenAI, etc.)
-  
-  // 可配置的模型映射 (JSON格式) - 已弃用，改用provider-specific configs
-  OPENAI_COMPATIBLE_MODEL_MAPPINGS?: string; // 例如: {"haiku":"gpt-4o-mini","sonnet":"gpt-4o","opus":"gpt-4o"}
-=======
   ANYROUTER_BASE_URL?: string;
   
   // Provider-specific base URLs
@@ -25,5 +10,4 @@
   
   // Backward compatibility - auto-detects provider type
   OPENAI_COMPATIBLE_BASE_URL?: string;
->>>>>>> 1eac17d0
 }